package httpcheck

import (
	"encoding/base64"
	"encoding/json"
	"encoding/xml"
	"io/ioutil"
	"net/http"
	"testing"

	"github.com/stretchr/testify/assert"
)

type testPerson struct {
	Name string
	Age  int
}

type testHandler struct{}

func (t *testHandler) ServeHTTP(w http.ResponseWriter, req *http.Request) {
	switch req.URL.Path {
	case "/some":
		http.SetCookie(w, &http.Cookie{
			Name:  "some",
			Value: "cookie",
		})
		w.Header().Add("some", "header")
		w.WriteHeader(204)
	case "/json":
		body, err := json.Marshal(testPerson{
			Name: "Some",
			Age:  30,
		})

		if err != nil {
			panic(err)
		}

		w.Header().Set("Content-Type", "application/json")
		w.Write(body)

	case "/xml":
		body, err := xml.Marshal(testPerson{
			Name: "Some",
			Age:  30,
		})

		if err != nil {
			panic(err)
		}

		w.Header().Set("Content-Type", "application/xml")
		w.Write(body)
	case "/byte":
		w.Write([]byte("hello world"))
	case "/mirrorbody":
		body, _ := ioutil.ReadAll(req.Body)
		w.Write(body)
	case "/cookies":
		http.SetCookie(w, &http.Cookie{
			Name:  "some",
			Value: "cookie",
		})
		http.SetCookie(w, &http.Cookie{
			Name:  "other",
			Value: "secondcookie",
		})
	case "/nothing":

	}
}

func makeTestChecker() *checker {
	return New(&testHandler{})
}

func TestNew(t *testing.T) {
	checker := New(&testHandler{})
	assert.NotNil(t, checker)
}

func TestSetTesting(t *testing.T) {
	checker := New(nil, &testHandler{})
	checker.SetTesting(t)

	assert.NotNil(t, checker.t)
	assert.Exactly(t, t, checker.t)
}

func TestTest(t *testing.T) {
	checker := makeTestChecker()
	checker.Test(t, "GET", "/some")

	assert.NotNil(t, checker.request)
	assert.Exactly(t, "GET", checker.request.Method)
	assert.Exactly(t, "/some", checker.request.URL.Path)
}

func TestRequest(t *testing.T) {
	checker := makeTestChecker()
	request := &http.Request{
		Method: "GET",
	}

	checker.TestRequest(t, request)
	assert.NotNil(t, checker.request)
	assert.Exactly(t, "GET", checker.request.Method)
	assert.Nil(t, checker.request.URL)
}

func TestWithHeader(t *testing.T) {
	checker := makeTestChecker()
	checker.Test(t, "GET", "/some").
		WithHeader("key", "value")

	assert.Equal(t, checker.request.Header.Get("key"), "value")
	assert.Equal(t, "", checker.request.Header.Get("unknown"))
}

<<<<<<< HEAD
func TestWithBasicAuth(t *testing.T) {
	checker := makeTestChecker()
	checker.Test(t, "GET", "/some").
		WithBasicAuth("alice", "secret")

	user, pass, ok := checker.request.BasicAuth()
	assert.True(t, ok)
	assert.Equal(t, "alice", user)
	assert.Equal(t, "secret", pass)
=======
func TestWithHeaders(t *testing.T) {
	checker := makeTestChecker(t)
	checker.Test("GET", "/some")

	headers := map[string]string{
		"key":             "value",
		"Authorization":   "Token abce-1234",
		"X-Custom-Header": "custom_value_000",
	}

	checker.WithHeaders(headers)

	for k, v := range headers {
		assert.Equal(t, checker.request.Header.Get(k), v)
	}

	assert.Equal(t, "", checker.request.Header.Get("unknown"))
}

func TestWithCookie(t *testing.T) {
	checker := makeTestChecker(t)
	checker.Test("GET", "/some")
>>>>>>> c49b1743

	h := base64.StdEncoding.EncodeToString([]byte("alice:secret"))
	assert.Equal(t, checker.request.Header.Get("Authorization"), "Basic "+h)
}

func TestWithCookie(t *testing.T) {
	checker := makeTestChecker()
	checker.Test(t, "GET", "/some").
		WithCookie("key", "value")

	cookie, err := checker.request.Cookie("key")
	assert.Nil(t, err)
	assert.Equal(t, cookie.Value, "value")

	cookie, err = checker.request.Cookie("unknown")
	assert.NotNil(t, err)
}

func TestCheck(t *testing.T) {
	checker := makeTestChecker()
	checker.Test(t, "GET", "/some").
		Check()

	assert.NotNil(t, checker.response)
	assert.Exactly(t, 204, checker.response.StatusCode)
}

func TestHasStatus(t *testing.T) {
	mockT := new(testing.T)
	checker := makeTestChecker()
	checker.Test(mockT, "GET", "/some").
		Check().
		HasStatus(202)
	assert.True(t, mockT.Failed())

	mockT = new(testing.T)
	checker = makeTestChecker()
	checker.Test(mockT, "GET", "/some").
		Check().
		HasStatus(204)
	assert.False(t, mockT.Failed())
}

func TestHasHeader(t *testing.T) {
	mockT := new(testing.T)
	checker := makeTestChecker()
	checker.Test(mockT, "GET", "/some").
		Check().
		HasHeader("some", "header")
	assert.False(t, mockT.Failed())

	mockT = new(testing.T)
	checker = makeTestChecker()
	checker.Test(mockT, "GET", "/some").
		Check().
		HasHeader("some", "unknown")
	assert.True(t, mockT.Failed())

	mockT = new(testing.T)
	checker = makeTestChecker()
	checker.Test(mockT, "GET", "/some").
		Check().
		HasHeader("unknown", "header")
	assert.True(t, mockT.Failed())
}

func TestHasHeaders(t *testing.T) {
	mockT := new(testing.T)
	checker := makeTestChecker(mockT)
	checker.Test("GET", "/some")
	checker.Check()

	checker.HasHeaders(map[string]string{
		"some": "header",
	})
	assert.False(t, mockT.Failed())

	checker.HasHeaders(map[string]string{
		"unknown":   "header",
		"X-Unknown": "abc",
	})
	assert.True(t, mockT.Failed())
}

func TestHasNilHeaders(t *testing.T) {
	mockT := new(testing.T)
	checker := makeTestChecker(mockT)
	checker.Test("GET", "/some")

	// nil is the zero value for maps, so isn't a problem passing nil as parameter to WithHeaders and HasHeaders

	checker.WithHeaders(nil)
	checker.Check()
	checker.HasHeaders(nil)

	assert.False(t, mockT.Failed())
}

func TestHasCookie(t *testing.T) {
	mockT := new(testing.T)
	checker := makeTestChecker()
	checker.Test(mockT, "GET", "/some").
		Check().
		HasCookie("some", "cookie")
	assert.False(t, mockT.Failed())

	mockT = new(testing.T)
	checker = makeTestChecker()
	checker.Test(mockT, "GET", "/some").
		Check().
		HasCookie("some", "unknown")
	assert.True(t, mockT.Failed())

	mockT = new(testing.T)
	checker = makeTestChecker()
	checker.Test(mockT, "GET", "/some").
		Check().
		HasCookie("unknown", "cookie")
	assert.True(t, mockT.Failed())
}

func TestHasJson(t *testing.T) {
	mockT := new(testing.T)
	person := &testPerson{
		Name: "Some",
		Age:  30,
	}
	checker := makeTestChecker()
	result := checker.Test(mockT, "GET", "/json").
		Check().
		HasJSON(person)
	assert.False(t, mockT.Failed())

	person = &testPerson{
		Name: "Unknown",
		Age:  30,
	}
	result.HasJSON(person)
	assert.True(t, mockT.Failed())
}

func TestHasXml(t *testing.T) {
	mockT := new(testing.T)
	person := &testPerson{
		Name: "Some",
		Age:  30,
	}
	checker := makeTestChecker()
	result := checker.Test(mockT, "GET", "/xml").
		Check().
		HasXML(person)
	assert.False(t, mockT.Failed())

	person = &testPerson{
		Name: "Unknown",
		Age:  30,
	}
	result.HasXML(person)
	assert.True(t, mockT.Failed())
}

func TestHasBody(t *testing.T) {
	mockT := new(testing.T)
	checker := makeTestChecker()
	checker.Test(mockT, "GET", "/byte").
		Check().
		HasBody([]byte("hello world"))
}

func TestHasString(t *testing.T) {
	mockT := new(testing.T)
	checker := makeTestChecker()
	checker.Test(mockT, "GET", "/byte").
		Check().
		HasString("hello world")
}

func TestContainsBody(t *testing.T) {
	mockT := new(testing.T)
	checker := makeTestChecker()
	checker.Test(mockT, "GET", "/byte").
		Check().
		ContainsBody([]byte("llo")).
		ContainsBody([]byte("llo"))
	assert.False(t, mockT.Failed())
}

func TestNotContainsBody(t *testing.T) {
	mockT := new(testing.T)
	checker := makeTestChecker()
	checker.Test(mockT, "GET", "/byte").
		Check().
		NotContainsBody([]byte("aloha"))
	assert.False(t, mockT.Failed())
}

func TestContainsString(t *testing.T) {
	mockT := new(testing.T)
	mockT = t
	checker := makeTestChecker()
	checker.Test(mockT, "GET", "/byte").
		Check().
		ContainsString("llo").
		ContainsString("llo")
	assert.False(t, mockT.Failed())
}

func TestNotContainsString(t *testing.T) {
	mockT := new(testing.T)
	mockT = t
	checker := makeTestChecker()
	checker.Test(mockT, "GET", "/byte").
		Check().
		NotContainsString("aloha")
	assert.False(t, mockT.Failed())
}

func TestCb(t *testing.T) {
	mockT := new(testing.T)
	called := false
	checker := makeTestChecker()
	checker.Test(mockT, "GET", "/json").
		Check().
		Cb(func(response *http.Response) {
			called = true
		})
	assert.True(t, called)
}

func TestStringBody(t *testing.T) {
	mockT := new(testing.T)
	checker := makeTestChecker()

	checker.Test(mockT, "GET", "/mirrorbody").
		WithString("Test123").
		Check().
		HasString("Test123")

	assert.False(t, mockT.Failed())
}

func TestBytesBody(t *testing.T) {
	mockT := new(testing.T)
	checker := makeTestChecker()

	checker.Test(mockT, "GET", "/mirrorbody").
		WithBody([]byte("Test123")).
		Check().
		HasBody([]byte("Test123"))

	assert.False(t, mockT.Failed())
}

func TestJsonBody(t *testing.T) {
	mockT := new(testing.T)
	checker := makeTestChecker()

	person := &testPerson{
		Name: "Some",
		Age:  30,
	}

	checker.Test(mockT, "GET", "/mirrorbody").
		WithJSON(person).
		Check().
		HasJSON(person)

	assert.False(t, mockT.Failed())
}

func TestXmlBody(t *testing.T) {
	mockT := new(testing.T)
	checker := makeTestChecker()

	person := &testPerson{
		Name: "Some",
		Age:  30,
	}

	checker.Test(mockT, "GET", "/mirrorbody").
		WithXML(person).
		Check().
		HasXML(person)

	assert.False(t, mockT.Failed())
}

func TestCookies(t *testing.T) {
	mockT := new(testing.T)
	checker := makeTestChecker()
	checker.PersistCookie("some")

	checker.Test(mockT, "GET", "/cookies").
		Check().
		HasCookie("some", "cookie").
		HasCookie("other", "secondcookie")
	assert.False(t, mockT.Failed())

	result := checker.Test(mockT, "GET", "/nothing").
		Check().
		HasCookie("some", "cookie")
	assert.False(t, mockT.Failed())

	result.UnpersistCookie("some")
	result = checker.Test(mockT, "GET", "/nothing").
		Check().
		HasCookie("some", "cookie")
	assert.True(t, mockT.Failed())

	result.HasCookie("other", "secondcookie")
	assert.True(t, mockT.Failed())
}<|MERGE_RESOLUTION|>--- conflicted
+++ resolved
@@ -80,14 +80,6 @@
 	assert.NotNil(t, checker)
 }
 
-func TestSetTesting(t *testing.T) {
-	checker := New(nil, &testHandler{})
-	checker.SetTesting(t)
-
-	assert.NotNil(t, checker.t)
-	assert.Exactly(t, t, checker.t)
-}
-
 func TestTest(t *testing.T) {
 	checker := makeTestChecker()
 	checker.Test(t, "GET", "/some")
@@ -118,7 +110,23 @@
 	assert.Equal(t, "", checker.request.Header.Get("unknown"))
 }
 
-<<<<<<< HEAD
+func TestWithHeaders(t *testing.T) {
+	headers := map[string]string{
+		"key":             "value",
+		"Authorization":   "Token abce-1234",
+		"X-Custom-Header": "custom_value_000",
+	}
+	checker := makeTestChecker()
+	checker.Test(t, "GET", "/some").
+		WithHeaders(headers)
+
+	for k, v := range headers {
+		assert.Equal(t, checker.request.Header.Get(k), v)
+	}
+
+	assert.Equal(t, "", checker.request.Header.Get("unknown"))
+}
+
 func TestWithBasicAuth(t *testing.T) {
 	checker := makeTestChecker()
 	checker.Test(t, "GET", "/some").
@@ -128,30 +136,6 @@
 	assert.True(t, ok)
 	assert.Equal(t, "alice", user)
 	assert.Equal(t, "secret", pass)
-=======
-func TestWithHeaders(t *testing.T) {
-	checker := makeTestChecker(t)
-	checker.Test("GET", "/some")
-
-	headers := map[string]string{
-		"key":             "value",
-		"Authorization":   "Token abce-1234",
-		"X-Custom-Header": "custom_value_000",
-	}
-
-	checker.WithHeaders(headers)
-
-	for k, v := range headers {
-		assert.Equal(t, checker.request.Header.Get(k), v)
-	}
-
-	assert.Equal(t, "", checker.request.Header.Get("unknown"))
-}
-
-func TestWithCookie(t *testing.T) {
-	checker := makeTestChecker(t)
-	checker.Test("GET", "/some")
->>>>>>> c49b1743
 
 	h := base64.StdEncoding.EncodeToString([]byte("alice:secret"))
 	assert.Equal(t, checker.request.Header.Get("Authorization"), "Basic "+h)
@@ -220,33 +204,32 @@
 
 func TestHasHeaders(t *testing.T) {
 	mockT := new(testing.T)
-	checker := makeTestChecker(mockT)
-	checker.Test("GET", "/some")
-	checker.Check()
-
-	checker.HasHeaders(map[string]string{
-		"some": "header",
-	})
-	assert.False(t, mockT.Failed())
-
-	checker.HasHeaders(map[string]string{
-		"unknown":   "header",
-		"X-Unknown": "abc",
-	})
+	checker := makeTestChecker()
+	checker.Test(mockT, "GET", "/some").
+		Check().
+		HasHeaders(map[string]string{
+			"some": "header",
+		})
+	assert.False(t, mockT.Failed())
+
+	checker.Test(mockT, "GET", "/some").
+		Check().
+		HasHeaders(map[string]string{
+			"unknown":   "header",
+			"X-Unknown": "abc",
+		})
 	assert.True(t, mockT.Failed())
 }
 
 func TestHasNilHeaders(t *testing.T) {
 	mockT := new(testing.T)
-	checker := makeTestChecker(mockT)
-	checker.Test("GET", "/some")
+	checker := makeTestChecker()
 
 	// nil is the zero value for maps, so isn't a problem passing nil as parameter to WithHeaders and HasHeaders
-
-	checker.WithHeaders(nil)
-	checker.Check()
-	checker.HasHeaders(nil)
-
+	checker.Test(t, "GET", "/some").
+		WithHeaders(nil).
+		Check().
+		HasHeaders(nil)
 	assert.False(t, mockT.Failed())
 }
 
