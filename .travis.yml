--- conflicted
+++ resolved
@@ -1,8 +1,8 @@
 language: go
 
 go:
-<<<<<<< HEAD
-    - "1.13.x"
+    - "1.15.x"
+    - "1.16.x"
     - tip
 
 sudo: false
@@ -10,11 +10,4 @@
 before_install:
 
 script:
-    - go test ./...
-=======
-    - 1.3
-    - 1.4
-    - 1.5
-    - 1.6
-    - 1.7
->>>>>>> c49b1743
+    - go test ./...